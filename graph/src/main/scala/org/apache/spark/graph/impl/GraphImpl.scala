package org.apache.spark.graph.impl

import scala.collection.JavaConversions._

import scala.collection.mutable
import scala.collection.mutable.ArrayBuffer

import org.apache.spark.SparkContext._
import org.apache.spark.HashPartitioner
import org.apache.spark.util.ClosureCleaner

import org.apache.spark.Partitioner
import org.apache.spark.graph._
import org.apache.spark.graph.impl.GraphImpl._
import org.apache.spark.graph.impl.MsgRDDFunctions._
import org.apache.spark.graph.util.BytecodeUtils
import org.apache.spark.rdd.RDD
import org.apache.spark.storage.StorageLevel
import org.apache.spark.util.collection.{BitSet, OpenHashSet, PrimitiveKeyOpenHashMap}


/**
 * The Iterator type returned when constructing edge triplets
 */
class EdgeTripletIterator[VD: ClassManifest, ED: ClassManifest](
    val vidToIndex: VertexIdToIndexMap,
    val vertexArray: Array[VD],
    val edgePartition: EdgePartition[ED]) extends Iterator[EdgeTriplet[VD, ED]] {

  private var pos = 0
  private val et = new EdgeTriplet[VD, ED]
  private val vmap = new PrimitiveKeyOpenHashMap[Vid, VD](vidToIndex, vertexArray)

  override def hasNext: Boolean = pos < edgePartition.size
  override def next() = {
    et.srcId = edgePartition.srcIds(pos)
    // assert(vmap.containsKey(e.src.id))
    et.srcAttr = vmap(et.srcId)
    et.dstId = edgePartition.dstIds(pos)
    // assert(vmap.containsKey(e.dst.id))
    et.dstAttr = vmap(et.dstId)
    et.attr = edgePartition.data(pos)
    pos += 1
    et
  }

  override def toList: List[EdgeTriplet[VD, ED]] = {
    val lb = new mutable.ListBuffer[EdgeTriplet[VD,ED]]
    val currentEdge = new EdgeTriplet[VD, ED]
    for (i <- (0 until edgePartition.size)) {
      currentEdge.srcId = edgePartition.srcIds(i)
      // assert(vmap.containsKey(e.src.id))
      currentEdge.srcAttr = vmap(currentEdge.srcId)
      currentEdge.dstId = edgePartition.dstIds(i)
      // assert(vmap.containsKey(e.dst.id))
      currentEdge.dstAttr = vmap(currentEdge.dstId)
      currentEdge.attr = edgePartition.data(i)
      lb += currentEdge
    }
    lb.toList
  }
} // end of Edge Triplet Iterator


/**
 * A Graph RDD that supports computation on graphs.
 *
 * @param localVidMap Stores the location of vertex attributes after they are
 * replicated. Within each partition, localVidMap holds a map from vertex ID to
 * the index where that vertex's attribute is stored. This index refers to the
 * arrays in the same partition in the variants of
 * [[VTableReplicatedValues]]. Therefore, localVidMap can be reused across
 * changes to the vertex attributes.
 */
class GraphImpl[VD: ClassManifest, ED: ClassManifest] protected (
    @transient val vTable: VertexSetRDD[VD],
    @transient val vid2pid: Vid2Pid,
    @transient val localVidMap: RDD[(Pid, VertexIdToIndexMap)],
    @transient val eTable: RDD[(Pid, EdgePartition[ED])] )
  extends Graph[VD, ED] {

  def this() = this(null, null, null, null)

  @transient val vTableReplicatedValues: VTableReplicatedValues[VD] =
    new VTableReplicatedValues(vTable, vid2pid, localVidMap)

  /** Return a RDD of vertices. */
  @transient override val vertices = vTable

  /** Return a RDD of edges. */
  @transient override val edges: RDD[Edge[ED]] = {
    eTable.mapPartitions( iter => iter.next()._2.iterator , true )
  }

  /** Return a RDD that brings edges with its source and destination vertices together. */
  @transient override val triplets: RDD[EdgeTriplet[VD, ED]] =
    makeTriplets(localVidMap, vTableReplicatedValues.bothAttrs, eTable)

  override def persist(newLevel: StorageLevel): Graph[VD, ED] = {
    eTable.persist(newLevel)
    vid2pid.persist(newLevel)
    vTable.persist(newLevel)
    localVidMap.persist(newLevel)
    // vTableReplicatedValues.persist(newLevel)
    this
  }

  override def cache(): Graph[VD, ED] = persist(StorageLevel.MEMORY_ONLY)

  override def statistics: Map[String, Any] = {
    val numVertices = this.numVertices
    val numEdges = this.numEdges
    val replicationRatioBothAttrs =
      vid2pid.bothAttrs.map(kv => kv._2.size).sum / numVertices
    val replicationRatioSrcAttrOnly =
      vid2pid.srcAttrOnly.map(kv => kv._2.size).sum / numVertices
    val replicationRatioDstAttrOnly =
      vid2pid.dstAttrOnly.map(kv => kv._2.size).sum / numVertices
    val loadArray =
      eTable.map{ case (pid, epart) => epart.data.size }.collect.map(x => x.toDouble / numEdges)
    val minLoad = loadArray.min
    val maxLoad = loadArray.max
    Map(
      "Num Vertices" -> numVertices, "Num Edges" -> numEdges,
      "Replication (both)" -> replicationRatioBothAttrs,
      "Replication (src only)" -> replicationRatioSrcAttrOnly,
      "Replication (dest only)" -> replicationRatioDstAttrOnly,
      "Load Array" -> loadArray,
      "Min Load" -> minLoad, "Max Load" -> maxLoad)
  }

  /**
   * Display the lineage information for this graph.
   */
  def printLineage() = {

    def traverseLineage(rdd: RDD[_], indent: String = "", visited: Map[Int, String] = Map.empty[Int, String]) {
      if(visited.contains(rdd.id)) {
        println(indent + visited(rdd.id))
        println(indent)
      } else {
        val locs = rdd.partitions.map( p => rdd.preferredLocations(p) )
        val cacheLevel = rdd.getStorageLevel
        val name = rdd.id
        val deps = rdd.dependencies
        val partitioner = rdd.partitioner
        val numparts = partitioner match { case Some(p) => p.numPartitions; case None => 0}
        println(indent + name + ": " + cacheLevel.description + " (partitioner: " + partitioner + ", " + numparts +")")
        println(indent + " |--->  Deps:    " + deps.map(d => (d, d.rdd.id) ).toString)
        println(indent + " |--->  PrefLoc: " + locs.map(x=> x.toString).mkString(", "))
        deps.foreach(d => traverseLineage(d.rdd, indent + " | ", visited))
      }
    }

    println("eTable ------------------------------------------")
    traverseLineage(eTable, "  ")
    var visited = Map(eTable.id -> "eTable")

    println("\n\nvTable.index ------------------------------------")
    traverseLineage(vTable.index.rdd, "  ", visited)
    visited += (vTable.index.rdd.id -> "vTable.index")

    println("\n\nvTable.values ------------------------------------")
    traverseLineage(vTable.valuesRDD, "  ", visited)
    visited += (vTable.valuesRDD.id -> "vTable.values")

    println("\n\nvTable ------------------------------------------")
    traverseLineage(vTable, "  ", visited)
    visited += (vTable.id -> "vTable")

    println("\n\nvid2pid.bothAttrs -------------------------------")
    traverseLineage(vid2pid.bothAttrs, "  ", visited)
    visited += (vid2pid.bothAttrs.id -> "vid2pid")
    visited += (vid2pid.bothAttrs.valuesRDD.id -> "vid2pid.bothAttrs")

    println("\n\nlocalVidMap -------------------------------------")
    traverseLineage(localVidMap, "  ", visited)
    visited += (localVidMap.id -> "localVidMap")

    println("\n\nvTableReplicatedValues.bothAttrs ----------------")
    traverseLineage(vTableReplicatedValues.bothAttrs, "  ", visited)
    visited += (vTableReplicatedValues.bothAttrs.id -> "vTableReplicatedValues.bothAttrs")

    println("\n\ntriplets ----------------------------------------")
    traverseLineage(triplets, "  ", visited)
    println(visited)
  } // end of print lineage

  override def reverse: Graph[VD, ED] = {
    val newEtable = eTable.mapPartitions( _.map{ case (pid, epart) => (pid, epart.reverse) },
      preservesPartitioning = true)
    new GraphImpl(vTable, vid2pid, localVidMap, newEtable)
  }

  override def mapVertices[VD2: ClassManifest](f: (Vid, VD) => VD2): Graph[VD2, ED] = {
    val newVTable = vTable.mapValuesWithKeys((vid, data) => f(vid, data))
    new GraphImpl(newVTable, vid2pid, localVidMap, eTable)
  }

  override def mapEdges[ED2: ClassManifest](f: Edge[ED] => ED2): Graph[VD, ED2] = {
    val newETable = eTable.mapPartitions(_.map{ case (pid, epart) => (pid, epart.map(f)) },
      preservesPartitioning = true)
    new GraphImpl(vTable, vid2pid, localVidMap, newETable)
  }

  override def mapTriplets[ED2: ClassManifest](f: EdgeTriplet[VD, ED] => ED2): Graph[VD, ED2] =
    GraphImpl.mapTriplets(this, f)

  override def subgraph(epred: EdgeTriplet[VD,ED] => Boolean = (x => true),
    vpred: (Vid, VD) => Boolean = ((a,b) => true) ): Graph[VD, ED] = {

    /** @todo The following code behaves deterministically on each
     * vertex predicate but uses additional space.  Should we swithc to
     * this version
     */
    // val predGraph = mapVertices(v => (v.data, vpred(v)))
    // val newETable = predGraph.triplets.filter(t =>
    //   if(v.src.data._2 && v.dst.data._2) {
    //     val src = Vertex(t.src.id, t.src.data._1)
    //     val dst = Vertex(t.dst.id, t.dst.data._1)
    //     epred(new EdgeTriplet[VD, ED](src, dst, t.data))
    //   } else { false })

    // val newVTable = predGraph.vertices.filter(v => v.data._1)
    //   .map(v => (v.id, v.data._1)).indexed()

    // Reuse the partitioner (but not the index) from this graph
    val newVTable =
      VertexSetRDD(vertices.filter(v => vpred(v._1, v._2)).partitionBy(vTable.index.partitioner))


    // Restrict the set of edges to those that satisfy the vertex and the edge predicate.
    val newETable = createETable(
      triplets.filter(
        t => vpred( t.srcId, t.srcAttr ) && vpred( t.dstId, t.dstAttr ) && epred(t)
        )
        .map( t => Edge(t.srcId, t.dstId, t.attr) ))

    // Construct the Vid2Pid map. Here we assume that the filter operation
    // behaves deterministically.
    // @todo reindex the vertex and edge tables
    val newVid2Pid = new Vid2Pid(newETable, newVTable.index)
    val newVidMap = createLocalVidMap(newETable)

    new GraphImpl(newVTable, newVid2Pid, localVidMap, newETable)
  }

  override def groupEdgeTriplets[ED2: ClassManifest](
    f: Iterator[EdgeTriplet[VD,ED]] => ED2 ): Graph[VD,ED2] = {
      val newEdges: RDD[Edge[ED2]] = triplets.mapPartitions { partIter =>
        partIter
        // TODO(crankshaw) toList requires that the entire edge partition
        // can fit in memory right now.
        .toList
        // groups all ETs in this partition that have the same src and dst
        // Because all ETs with the same src and dst will live on the same
        // partition due to the canonicalRandomVertexCut partitioner, this
        // guarantees that these ET groups will be complete.
        .groupBy { t: EdgeTriplet[VD, ED] =>  (t.srcId, t.dstId) }
        .mapValues { ts: List[EdgeTriplet[VD, ED]] => f(ts.toIterator) }
        .toList
        .toIterator
        .map { case ((src, dst), data) => Edge(src, dst, data) }
        .toIterator
      }

      //TODO(crankshaw) eliminate the need to call createETable
      val newETable = createETable(newEdges)
      new GraphImpl(vTable, vid2pid, localVidMap, newETable)
  }

  override def groupEdges[ED2: ClassManifest](f: Iterator[Edge[ED]] => ED2 ):
    Graph[VD,ED2] = {

      val newEdges: RDD[Edge[ED2]] = edges.mapPartitions { partIter =>
        partIter.toList
        .groupBy { e: Edge[ED] => (e.srcId, e.dstId) }
        .mapValues { ts => f(ts.toIterator) }
        .toList
        .toIterator
        .map { case ((src, dst), data) => Edge(src, dst, data) }
      }
      // TODO(crankshaw) eliminate the need to call createETable
      val newETable = createETable(newEdges)

      new GraphImpl(vTable, vid2pid, localVidMap, newETable)
  }

  //////////////////////////////////////////////////////////////////////////////////////////////////
  // Lower level transformation methods
  //////////////////////////////////////////////////////////////////////////////////////////////////

  override def mapReduceTriplets[A: ClassManifest](
      mapFunc: EdgeTriplet[VD, ED] => Array[(Vid, A)],
      reduceFunc: (A, A) => A)
    : VertexSetRDD[A] =
    GraphImpl.mapReduceTriplets(this, mapFunc, reduceFunc)

  override def outerJoinVertices[U: ClassManifest, VD2: ClassManifest]
    (updates: RDD[(Vid, U)])(updateF: (Vid, VD, Option[U]) => VD2)
    : Graph[VD2, ED] = {
    ClosureCleaner.clean(updateF)
    val newVTable = vTable.leftJoin(updates)(updateF)
    new GraphImpl(newVTable, vid2pid, localVidMap, eTable)
  }
} // end of class GraphImpl


object GraphImpl {

  def apply[VD: ClassManifest, ED: ClassManifest](
    vertices: RDD[(Vid, VD)],
    edges: RDD[Edge[ED]],
    defaultVertexAttr: VD): GraphImpl[VD,ED] = {
    apply(vertices, edges, defaultVertexAttr, (a:VD, b:VD) => a, RandomVertexCut)
  }

  def apply[VD: ClassManifest, ED: ClassManifest](
    vertices: RDD[(Vid, VD)],
    edges: RDD[Edge[ED]],
    defaultVertexAttr: VD,
    partitionStrategy: PartitionStrategy): GraphImpl[VD,ED] = {
    apply(vertices, edges, defaultVertexAttr, (a:VD, b:VD) => a, partitionStrategy)
  }

  def apply[VD: ClassManifest, ED: ClassManifest](
    vertices: RDD[(Vid, VD)],
    edges: RDD[Edge[ED]],
    defaultVertexAttr: VD,
    mergeFunc: (VD, VD) => VD): GraphImpl[VD,ED] = {
    apply(vertices, edges, defaultVertexAttr, mergeFunc, RandomVertexCut)
  }

  def apply[VD: ClassManifest, ED: ClassManifest](
    vertices: RDD[(Vid, VD)],
    edges: RDD[Edge[ED]],
    defaultVertexAttr: VD,
    mergeFunc: (VD, VD) => VD,
    partitionStrategy: PartitionStrategy): GraphImpl[VD,ED] = {

    vertices.cache
    val etable = createETable(edges).cache
    // Get the set of all vids, preserving partitions
    val partitioner = Partitioner.defaultPartitioner(vertices)
    val implicitVids = etable.flatMap {
      case (pid, partition) => Array.concat(partition.srcIds, partition.dstIds)
    }.map(vid => (vid, ())).partitionBy(partitioner)
    val allVids = vertices.zipPartitions(implicitVids) {
      (a, b) => a.map(_._1) ++ b.map(_._1)
    }
    // Index the set of all vids
    val index = VertexSetRDD.makeIndex(allVids, Some(partitioner))
    // Index the vertices and fill in missing attributes with the default
    val vtable = VertexSetRDD(vertices, index, mergeFunc).fillMissing(defaultVertexAttr)

    val vid2pid = new Vid2Pid(etable, vtable.index)
    val localVidMap = createLocalVidMap(etable)
    new GraphImpl(vtable, vid2pid, localVidMap, etable)
  }




  protected def createETable[ED: ClassManifest](edges: RDD[Edge[ED]])
    : RDD[(Pid, EdgePartition[ED])] = {
      createETable(edges, RandomVertexCut)
  }

  /**
   * Create the edge table RDD, which is much more efficient for Java heap storage than the
   * normal edges data structure (RDD[(Vid, Vid, ED)]).
   *
   * The edge table contains multiple partitions, and each partition contains only one RDD
   * key-value pair: the key is the partition id, and the value is an EdgePartition object
   * containing all the edges in a partition.
   */
  protected def createETable[ED: ClassManifest](
    edges: RDD[Edge[ED]],
    partitionStrategy: PartitionStrategy): RDD[(Pid, EdgePartition[ED])] = {
    // Get the number of partitions
    val numPartitions = edges.partitions.size

    edges.map { e =>
      // Random partitioning based on the source vertex id.
      // val part: Pid = edgePartitionFunction1D(e.srcId, e.dstId, numPartitions)
      // val part: Pid = edgePartitionFunction2D(e.srcId, e.dstId, numPartitions, ceilSqrt)
<<<<<<< HEAD
      //val part: Pid = randomVertexCut(e.srcId, e.dstId, numPartitions)
      val part: Pid = partitionStrategy.getPartition(e.srcId, e.dstId, numPartitions)
=======
      val part: Pid = randomVertexCut(e.srcId, e.dstId, numPartitions)
>>>>>>> 2aaa0956

      // Should we be using 3-tuple or an optimized class
      new MessageToPartition(part, (e.srcId, e.dstId, e.attr))
    }
    .partitionBy(new HashPartitioner(numPartitions))
    .mapPartitionsWithIndex( (pid, iter) => {
      val builder = new EdgePartitionBuilder[ED]
      iter.foreach { message =>
        val data = message.data
        builder.add(data._1, data._2, data._3)
      }
      val edgePartition = builder.toEdgePartition
      Iterator((pid, edgePartition))
    }, preservesPartitioning = true).cache()
  }

  private def createLocalVidMap(
      eTable: RDD[(Pid, EdgePartition[ED])] forSome { type ED }
    ): RDD[(Pid, VertexIdToIndexMap)] = {
    eTable.mapPartitions( _.map{ case (pid, epart) =>
      val vidToIndex = new VertexIdToIndexMap
      epart.foreach{ e =>
        vidToIndex.add(e.srcId)
        vidToIndex.add(e.dstId)
      }
      (pid, vidToIndex)
    }, preservesPartitioning = true).cache()
  }

  def makeTriplets[VD: ClassManifest, ED: ClassManifest](
    localVidMap: RDD[(Pid, VertexIdToIndexMap)],
    vTableReplicatedValues: RDD[(Pid, Array[VD]) ],
    eTable: RDD[(Pid, EdgePartition[ED])]): RDD[EdgeTriplet[VD, ED]] = {
    eTable.zipPartitions(localVidMap, vTableReplicatedValues) {
      (eTableIter, vidMapIter, replicatedValuesIter) =>
      val (_, vidToIndex) = vidMapIter.next()
      val (_, vertexArray) = replicatedValuesIter.next()
      val (_, edgePartition) = eTableIter.next()
      new EdgeTripletIterator(vidToIndex, vertexArray, edgePartition)
    }
  }

  def mapTriplets[VD: ClassManifest, ED: ClassManifest, ED2: ClassManifest](
    g: GraphImpl[VD, ED],
    f: EdgeTriplet[VD, ED] => ED2): Graph[VD, ED2] = {
    val newETable = g.eTable.zipPartitions(g.localVidMap, g.vTableReplicatedValues.bothAttrs){
      (edgePartitionIter, vidToIndexIter, vertexArrayIter) =>
      val (pid, edgePartition) = edgePartitionIter.next()
      val (_, vidToIndex) = vidToIndexIter.next()
      val (_, vertexArray) = vertexArrayIter.next()
      val et = new EdgeTriplet[VD, ED]
      val vmap = new PrimitiveKeyOpenHashMap[Vid, VD](vidToIndex, vertexArray)
      val newEdgePartition = edgePartition.map{e =>
        et.set(e)
        et.srcAttr = vmap(e.srcId)
        et.dstAttr = vmap(e.dstId)
        f(et)
      }
      Iterator((pid, newEdgePartition))
    }
    new GraphImpl(g.vTable, g.vid2pid, g.localVidMap, newETable)
  }

  def mapReduceTriplets[VD: ClassManifest, ED: ClassManifest, A: ClassManifest](
    g: GraphImpl[VD, ED],
    mapFunc: EdgeTriplet[VD, ED] => Array[(Vid, A)],
    reduceFunc: (A, A) => A): VertexSetRDD[A] = {

    ClosureCleaner.clean(mapFunc)
    ClosureCleaner.clean(reduceFunc)

    // For each vertex, replicate its attribute only to partitions where it is
    // in the relevant position in an edge.
    val mapFuncUsesSrcAttr = accessesVertexAttr[VD, ED](mapFunc, "srcAttr")
    val mapFuncUsesDstAttr = accessesVertexAttr[VD, ED](mapFunc, "dstAttr")

    // Map and preaggregate
    val preAgg = g.eTable.zipPartitions(
      g.localVidMap,
      g.vTableReplicatedValues.get(mapFuncUsesSrcAttr, mapFuncUsesDstAttr)
    ){
      (edgePartitionIter, vidToIndexIter, vertexArrayIter) =>
      val (_, edgePartition) = edgePartitionIter.next()
      val (_, vidToIndex) = vidToIndexIter.next()
      val (_, vertexArray) = vertexArrayIter.next()
      assert(!edgePartitionIter.hasNext)
      assert(!vidToIndexIter.hasNext)
      assert(!vertexArrayIter.hasNext)
      assert(vidToIndex.capacity == vertexArray.size)
      // Reuse the vidToIndex map to run aggregation.
      val vmap = new PrimitiveKeyOpenHashMap[Vid, VD](vidToIndex, vertexArray)
      // TODO(jegonzal): This doesn't allow users to send messages to arbitrary vertices.
      val msgArray = new Array[A](vertexArray.size)
      val msgBS = new BitSet(vertexArray.size)
      // Iterate over the partition
      val et = new EdgeTriplet[VD, ED]

      edgePartition.foreach { e =>
        et.set(e)
        if (mapFuncUsesSrcAttr) {
          et.srcAttr = vmap(e.srcId)
        }
        if (mapFuncUsesDstAttr) {
          et.dstAttr = vmap(e.dstId)
        }
        // TODO(rxin): rewrite the foreach using a simple while loop to speed things up.
        // Also given we are only allowing zero, one, or two messages, we can completely unroll
        // the for loop.
        mapFunc(et).foreach { case (vid, msg) =>
          // verify that the vid is valid
          assert(vid == et.srcId || vid == et.dstId)
          // Get the index of the key
          val ind = vidToIndex.getPos(vid) & OpenHashSet.POSITION_MASK
          // Populate the aggregator map
          if (msgBS.get(ind)) {
            msgArray(ind) = reduceFunc(msgArray(ind), msg)
          } else {
            msgArray(ind) = msg
            msgBS.set(ind)
          }
        }
      }
      // construct an iterator of tuples Iterator[(Vid, A)]
      msgBS.iterator.map { ind =>
        new AggregationMsg[A](vidToIndex.getValue(ind), msgArray(ind))
      }
    }.partitionBy(g.vTable.index.rdd.partitioner.get)
    // do the final reduction reusing the index map
    VertexSetRDD.aggregate(preAgg, g.vTable.index, reduceFunc)
  }

  protected def edgePartitionFunction1D(src: Vid, dst: Vid, numParts: Pid): Pid = {
    val mixingPrime: Vid = 1125899906842597L
    (math.abs(src) * mixingPrime).toInt % numParts
  }

  /**
   * This function implements a classic 2D-Partitioning of a sparse matrix.
   * Suppose we have a graph with 11 vertices that we want to partition
   * over 9 machines.  We can use the following sparse matrix representation:
   *
   *       __________________________________
   *  v0   | P0 *     | P1       | P2    *  |
   *  v1   |  ****    |  *       |          |
   *  v2   |  ******* |      **  |  ****    |
   *  v3   |  *****   |  *  *    |       *  |
   *       ----------------------------------
   *  v4   | P3 *     | P4 ***   | P5 **  * |
   *  v5   |  *  *    |  *       |          |
   *  v6   |       *  |      **  |  ****    |
   *  v7   |  * * *   |  *  *    |       *  |
   *       ----------------------------------
   *  v8   | P6   *   | P7    *  | P8  *   *|
   *  v9   |     *    |  *    *  |          |
   *  v10  |       *  |      **  |  *  *    |
   *  v11  | * <-E    |  ***     |       ** |
   *       ----------------------------------
   *
   * The edge denoted by E connects v11 with v1 and is assigned to
   * processor P6.  To get the processor number we divide the matrix
   * into sqrt(numProc) by sqrt(numProc) blocks.  Notice that edges
   * adjacent to v11 can only be in the first colum of
   * blocks (P0, P3, P6) or the last row of blocks (P6, P7, P8).
   * As a consequence we can guarantee that v11 will need to be
   * replicated to at most 2 * sqrt(numProc) machines.
   *
   * Notice that P0 has many edges and as a consequence this
   * partitioning would lead to poor work balance.  To improve
   * balance we first multiply each vertex id by a large prime
   * to effectively shuffle the vertex locations.
   *
   * One of the limitations of this approach is that the number of
   * machines must either be a perfect square.  We partially address
   * this limitation by computing the machine assignment to the next
   * largest perfect square and then mapping back down to the actual
   * number of machines.  Unfortunately, this can also lead to work
   * imbalance and so it is suggested that a perfect square is used.
   *
   *
   */
  protected def edgePartitionFunction2D(src: Vid, dst: Vid,
    numParts: Pid): Pid = {
    val ceilSqrtNumParts: Pid = math.ceil(math.sqrt(numParts)).toInt
    val mixingPrime: Vid = 1125899906842597L
    val col: Pid = ((math.abs(src) * mixingPrime) % ceilSqrtNumParts).toInt
    val row: Pid = ((math.abs(dst) * mixingPrime) % ceilSqrtNumParts).toInt
    (col * ceilSqrtNumParts + row) % numParts
  }

  /**
   * Assign edges to an aribtrary machine corresponding to a
   * random vertex cut.
   */
  protected def randomVertexCut(src: Vid, dst: Vid, numParts: Pid): Pid = {
    math.abs((src, dst).hashCode()) % numParts
  }

  /**
   * Assign edges to an arbitrary machine corresponding to a random vertex cut. This
   * function ensures that edges of opposite direction between the same two vertices
   * will end up on the same partition.
   */
  protected def canonicalRandomVertexCut(src: Vid, dst: Vid, numParts: Pid): Pid = {
    val lower = math.min(src, dst)
    val higher = math.max(src, dst)
    math.abs((lower, higher).hashCode()) % numParts
  }

  private def accessesVertexAttr[VD: ClassManifest, ED: ClassManifest](
      closure: AnyRef, attrName: String): Boolean = {
    try {
      BytecodeUtils.invokedMethod(closure, classOf[EdgeTriplet[VD, ED]], attrName)
    } catch {
      case _: ClassNotFoundException => true // if we don't know, be conservative
    }
  }

} // end of object GraphImpl<|MERGE_RESOLUTION|>--- conflicted
+++ resolved
@@ -76,7 +76,8 @@
     @transient val vTable: VertexSetRDD[VD],
     @transient val vid2pid: Vid2Pid,
     @transient val localVidMap: RDD[(Pid, VertexIdToIndexMap)],
-    @transient val eTable: RDD[(Pid, EdgePartition[ED])] )
+    @transient val eTable: RDD[(Pid, EdgePartition[ED])],
+    @transient val partitionStrategy: PartitionStrategy = RandomVertexCut)
   extends Graph[VD, ED] {
 
   def this() = this(null, null, null, null)
@@ -95,6 +96,8 @@
   /** Return a RDD that brings edges with its source and destination vertices together. */
   @transient override val triplets: RDD[EdgeTriplet[VD, ED]] =
     makeTriplets(localVidMap, vTableReplicatedValues.bothAttrs, eTable)
+
+  @transient private val partitioner: PartitionStrategy = partitionStrategy
 
   override def persist(newLevel: StorageLevel): Graph[VD, ED] = {
     eTable.persist(newLevel)
@@ -339,7 +342,7 @@
     partitionStrategy: PartitionStrategy): GraphImpl[VD,ED] = {
 
     vertices.cache
-    val etable = createETable(edges).cache
+    val etable = createETable(edges, partitionStrategy).cache
     // Get the set of all vids, preserving partitions
     val partitioner = Partitioner.defaultPartitioner(vertices)
     val implicitVids = etable.flatMap {
@@ -384,12 +387,8 @@
       // Random partitioning based on the source vertex id.
       // val part: Pid = edgePartitionFunction1D(e.srcId, e.dstId, numPartitions)
       // val part: Pid = edgePartitionFunction2D(e.srcId, e.dstId, numPartitions, ceilSqrt)
-<<<<<<< HEAD
       //val part: Pid = randomVertexCut(e.srcId, e.dstId, numPartitions)
       val part: Pid = partitionStrategy.getPartition(e.srcId, e.dstId, numPartitions)
-=======
-      val part: Pid = randomVertexCut(e.srcId, e.dstId, numPartitions)
->>>>>>> 2aaa0956
 
       // Should we be using 3-tuple or an optimized class
       new MessageToPartition(part, (e.srcId, e.dstId, e.attr))
@@ -521,90 +520,4 @@
     VertexSetRDD.aggregate(preAgg, g.vTable.index, reduceFunc)
   }
 
-  protected def edgePartitionFunction1D(src: Vid, dst: Vid, numParts: Pid): Pid = {
-    val mixingPrime: Vid = 1125899906842597L
-    (math.abs(src) * mixingPrime).toInt % numParts
-  }
-
-  /**
-   * This function implements a classic 2D-Partitioning of a sparse matrix.
-   * Suppose we have a graph with 11 vertices that we want to partition
-   * over 9 machines.  We can use the following sparse matrix representation:
-   *
-   *       __________________________________
-   *  v0   | P0 *     | P1       | P2    *  |
-   *  v1   |  ****    |  *       |          |
-   *  v2   |  ******* |      **  |  ****    |
-   *  v3   |  *****   |  *  *    |       *  |
-   *       ----------------------------------
-   *  v4   | P3 *     | P4 ***   | P5 **  * |
-   *  v5   |  *  *    |  *       |          |
-   *  v6   |       *  |      **  |  ****    |
-   *  v7   |  * * *   |  *  *    |       *  |
-   *       ----------------------------------
-   *  v8   | P6   *   | P7    *  | P8  *   *|
-   *  v9   |     *    |  *    *  |          |
-   *  v10  |       *  |      **  |  *  *    |
-   *  v11  | * <-E    |  ***     |       ** |
-   *       ----------------------------------
-   *
-   * The edge denoted by E connects v11 with v1 and is assigned to
-   * processor P6.  To get the processor number we divide the matrix
-   * into sqrt(numProc) by sqrt(numProc) blocks.  Notice that edges
-   * adjacent to v11 can only be in the first colum of
-   * blocks (P0, P3, P6) or the last row of blocks (P6, P7, P8).
-   * As a consequence we can guarantee that v11 will need to be
-   * replicated to at most 2 * sqrt(numProc) machines.
-   *
-   * Notice that P0 has many edges and as a consequence this
-   * partitioning would lead to poor work balance.  To improve
-   * balance we first multiply each vertex id by a large prime
-   * to effectively shuffle the vertex locations.
-   *
-   * One of the limitations of this approach is that the number of
-   * machines must either be a perfect square.  We partially address
-   * this limitation by computing the machine assignment to the next
-   * largest perfect square and then mapping back down to the actual
-   * number of machines.  Unfortunately, this can also lead to work
-   * imbalance and so it is suggested that a perfect square is used.
-   *
-   *
-   */
-  protected def edgePartitionFunction2D(src: Vid, dst: Vid,
-    numParts: Pid): Pid = {
-    val ceilSqrtNumParts: Pid = math.ceil(math.sqrt(numParts)).toInt
-    val mixingPrime: Vid = 1125899906842597L
-    val col: Pid = ((math.abs(src) * mixingPrime) % ceilSqrtNumParts).toInt
-    val row: Pid = ((math.abs(dst) * mixingPrime) % ceilSqrtNumParts).toInt
-    (col * ceilSqrtNumParts + row) % numParts
-  }
-
-  /**
-   * Assign edges to an aribtrary machine corresponding to a
-   * random vertex cut.
-   */
-  protected def randomVertexCut(src: Vid, dst: Vid, numParts: Pid): Pid = {
-    math.abs((src, dst).hashCode()) % numParts
-  }
-
-  /**
-   * Assign edges to an arbitrary machine corresponding to a random vertex cut. This
-   * function ensures that edges of opposite direction between the same two vertices
-   * will end up on the same partition.
-   */
-  protected def canonicalRandomVertexCut(src: Vid, dst: Vid, numParts: Pid): Pid = {
-    val lower = math.min(src, dst)
-    val higher = math.max(src, dst)
-    math.abs((lower, higher).hashCode()) % numParts
-  }
-
-  private def accessesVertexAttr[VD: ClassManifest, ED: ClassManifest](
-      closure: AnyRef, attrName: String): Boolean = {
-    try {
-      BytecodeUtils.invokedMethod(closure, classOf[EdgeTriplet[VD, ED]], attrName)
-    } catch {
-      case _: ClassNotFoundException => true // if we don't know, be conservative
-    }
-  }
-
 } // end of object GraphImpl